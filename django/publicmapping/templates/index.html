{% comment %}

   Copyright 2010 Micah Altman, Michael McDonald

   Licensed under the Apache License, Version 2.0 (the "License");
   you may not use this file except in compliance with the License.
   You may obtain a copy of the License at

       http://www.apache.org/licenses/LICENSE-2.0

   Unless required by applicable law or agreed to in writing, software
   distributed under the License is distributed on an "AS IS" BASIS,
   WITHOUT WARRANTIES OR CONDITIONS OF ANY KIND, either express or implied.
   See the License for the specific language governing permissions and
   limitations under the License.

   This file is part of The Public Mapping Project
   https://github.com/PublicMapping/

   Purpose:
       This file is a template for the administrative interface.

       This template changes the title of the application and some copy
       text to customize the text in the administrative section.

   Author:
        Andrew Jennings, David Zwarg

{% endcomment %}
{% load compress %}
<!DOCTYPE html PUBLIC "-//W3C//DTD XHTML 1.0 Transitional//EN" "http://www.w3.org/TR/xhtml1/DTD/xhtml1-transitional.dtd">
<html xmlns="http://www.w3.org/1999/xhtml">
<head>
    <meta http-equiv="Content-Type" content="text/html; charset=utf-8" />
    <meta http-equiv="X-UA-Compatible" content="IE=8" />
    <meta name="author" content="David Zwarg, Andrew Jennings, Kenny Shepard" />
    <meta name="copyright" content="&copy; 2010 Micah Altman, Michael McDonald"/>
<<<<<<< HEAD
    <meta property="og:title" content="DistrictBuilder: Web-based Open Source Software for Collaborative Redistricting" />
    <meta property="og:description" content="Draw your own redistricting plan by visiting the DistrictBuilder website." />
    <meta property="og:image" content="/static-media/images/db_sprite.png"/>
=======
    <meta name="site" content="{{ site.domain }}"/>
>>>>>>> cee4ab32
    <title>Welcome to DistrictBuilder</title>
    <link rel="shortcut icon" href="/static-media/images/favicon.ico" />   
    {% compress css %}
    <link rel="stylesheet" type="text/css" href="/static-media/css/reset.css"/>
    <link rel="stylesheet" type="text/css" href="/static-media/jquery/themes/custom-theme/jquery-ui-1.8.2.custom.css"/>
    <link rel="stylesheet" type="text/css" href="/static-media/css/core.css"/>
    <link rel="stylesheet" type="text/css" href="/static-media/css/visuals.css"/>
    {% endcompress %}
    {% comment %}

    Load Google Analytics Script if the ga_account has been set

    {% endcomment %}
    {% if ga_account %}
        <script type="text/javascript">
          var _gaq = _gaq || [];
          _gaq.push(['_setAccount', '{{ ga_account }}']);
          {% if ga_domain %}
          _gaq.push(['_setDomainName', '{{ ga_domain }}']);
          {% endif %}
          _gaq.push(['_trackPageview']);

          (function() {
            var ga = document.createElement('script'); ga.type = 'text/javascript'; ga.async = true;
            ga.src = ('https:' == document.location.protocol ? 'https://ssl' : 'http://www') + '.google-analytics.com/ga.js';
            var s = document.getElementsByTagName('script')[0]; s.parentNode.insertBefore(ga, s);
          })();
        </script>
    {% endif %}
    <script type="text/javascript">
        var opensessions = {% if opensessions %}{{ opensessions }}{% else %}0{% endif %},
            openusername = '{{ user.username }}',
            availsession = {% if sessionavail %}true{% else %}false{% endif %};
    </script>
  </head>
  <body id="static">
   <div class="static_wrap">

   <div id="static_header">
      <div id="logo">
               <!--<img src="/static-media/images/title-static.png" />-->
	       <span style="font-size:250%; font-family:arial,sans-serif; font-weight:bold; color:white">DistrictBuilder</span>
      </div>
      <div id="site_nav">
        <ul>

        <!--
          <li><a href="">item</a></li>
	-->
          <li><a href="http://www.publicmapping.org">About</a></li>
          <li><a class="last" href="mailto:support@districtbuilder.org?subject=%5BDistrictBuilder%5D%20Support%20Request">Support</a></li>
        </ul>
      </div>
      <div class="clear"></div>
    </div>

    <div id="banner">
       <img src="{{ banner_image }}" />
    </div>

    <div id="body_box">
      <div id="tour_news">
        <div id="news">
          <h3>About the Public Mapping Project</h3>
          <ul>
            <li><a href="http://www.publicmapping.org/faq">Frequently Asked Questions</a></li>
            <li><a href="http://www.publicmapping.org/resources/software">Quick Start Guide</a></li>
            <li><a href="http://www.publicmapping.org/resources/redistricting">Redistricting Resources</a></li>
          </ul>
        </div>

        <a href="http://www.publicmapping.org">
          <button id="new_to_redistricting">
            NEW TO REDISTRICTING?<br/><span class="take_a_tour">Take a Tour</span>
          </button>
        </a>

        <ul class="share-buttons">
          <li class="twitter-tweet">
            <a href="https://twitter.com/share" class="twitter-share-button" data-count="horizontal">
              Tweet
            </a>
            <script type="text/javascript" src="https://platform.twitter.com/widgets.js"></script>
          </li>   

          <li class="facebook-like">
            <div id="fb-root"></div>
            <script src="https://connect.facebook.net/en_US/all.js#xfbml=1"></script>
            <fb:like width="90" show_faces="false" action="like" layout="button_count"></fb:like>
          </li>

          <li class="google-plusone">
            <script type="text/javascript" src="https://apis.google.com/js/plusone.js"></script>
            <g:plusone size="medium"></g:plusone>
          </li>
        </ul>

      </div>

      <div id="user">

        <div id="login">
          <form action="/accounts/login/" method="post">
            <input type="hidden" name="next" value="/districtmapping/plan/0/view/"/>
            <h3>Log In</h3>
<input id="username" name="username"/>
<input id="passphrase" type="password"/>
<input id="password" name="password" type="hidden"/>
<button id="login" type="submit" />Login</button>
          </form>
<p><a href="#" onclick="$('#forgotpass').dialog('open');">Forgot your password?</a></p>

          </div>

        <div id="signup">
          <h3>Don't have an account?</h3>

          <h4>To Draw Your Own Maps...</h4>

		<button  onclick="$('#register').dialog('open');" id="sign_up" />Sign Up</button>

          <h4>To View Other Users' Maps...</h4>

            <form id="anonymousForm" action="/accounts/register/" method="post">
              <button id="doAnonymous" id="enter_as_a_guest" />Enter as a guest</button>

            </form>

            <p>
            <a href="#" onclick="$('#privacy').dialog('open');">Terms of Use</a>
            </p>


        </div>
        <div class="clear_left"></div>
      </div>
    </div>
    {% include "account.html" %}
    <div id="forgotpass">
        <form id="forgotForm" action="/accounts/forgot/" method="POST">
            <div id="forgotprompt">
                <div id="username_hint">Get A Hint</div>
                <div>
                    Enter your username to retrieve your password hint that
                    you used when registering for an account.
                </div>
                <p>&nbsp;</p>
                <table class="forgotTable">
                    <tr>
                        <td class="fname">Username</td>
                        <td><input id="forgotusername" name="forgotusername" class="field" maxlength="30"/></td>
                    </tr>
                </table>
                <div id="or">OR</div>

                <div id="email_reset">Reset Your Password</div>
                <div>
                    Enter your email address to reset your password if you
                    have forgotten your username.
                </div>
                <p>&nbsp;</p>
                <table class="forgotTable">
                    <tr>
                        <td class="fname">Email</td>
                        <td><input id="forgotemail" name="forgotemail" class="field"/></td>
                    </tr>
                </table>
            </div>
            <div id="forgotButton">
                <button id="doRemind">Begin</button>
            </div>

            <div id="forgothint">
                <div id="got_hint">Here Is Your Hint</div>
                <p>If this helps you remember your password, you can close
                this dialog and log in.</p>

                <input id="forgothintbox" name="forgothintbox" class="field"/>

                <p>If you still can't recall your password, click on the
                'Back' button, and enter your email address, so we can
                email your password to you.</p>

            </div>
            <div id="forgotsent">
                <div id="reset_sent">Email Sent</div>
                <p>Your password has been emailed to you. You should receive
                your password in your inbox in the next few minutes.</p>
            </div>
            <div id="forgotButton2">
                <button id="doBack">Back</button>
                <button id="doClose">Close</button>
            </div>
        </form>
    </div>

    <div id="sessiondupe">
        <h1>Your account has too many sessions.</h1>
        <p>To use DistrictBuilder, you must do one of the following actions:</p>
        <ul>
            <li>
                <a href="#" id="different_login">Log in as a different user.</a>
            </li>
            <li>
                <a href="/accounts/logout/?next=/districtmapping/plan/0/view/">Use the system as a guest.</a>
            </li>
            <li>
                <form method="post" id="purge_form" action="session/">
                    <input type="hidden" id="purge_username" name="username" value="{{ user.username }}"/>
                    <a href="#" id="force_close">Force close the other user's session and log in again.</a>
                </form>
            </li>
        </ul>
    </div>

    <div id="sessionsmax">
        <p>The DistrictBuilder application has reached maximum capacity. Please try to use the application again shortly. We apologize for the inconvenience.</p>
    </div>

    <div id="privacy">                <h4 class="first">The following discloses our information gathering and dissemination practices; and terms of use for this web site.</h4>
        <h4>Information gathering</h4>
        <ul>
          <li>Our web server software generates logfiles of the IP addresses of computers that access this web site and of what files they access.</li>          <li>These web server logs are retained on a temporary basis and then deleted completely from our systems.</li>          <li>We also may ask our visitors to provide information about themselves.</li>
          <li>We may use cookies to maintain a user's identity between web sessions.</li>
        </ul>
        <h4>Contributor Terms</h4>
        <p>This site enables users to create districting maps and to comment on the maps of others.  By creating a map, a comment, or an account, you are agreeing to the following terms for any map, comment, data, or other content (collectively, 'Contents') you contribute to this site. </p>
        <p>You hereby grant to us a worldwide, royalty-free, non-exclusive, perpetual, irrevocable license to do any a
ct that is restricted by copyright over anything within the Contents, whether in the original medium or any other. The
se rights explicitly include commercial use, and do not exclude any field of endeavour. These rights include, without 
limitation, the right to sublicense the work through multiple tiers of sublicensees. To the extent allowable under app
licable local laws and copyright conventions, You also waive and/or agree not to assert against us or our licensees an
y moral rights that You may have in the Contents.</p>
        <p>We agree to make the Contents that you contribute and designate as &quot;published&quot; available under at least one of the following licenses: ODbL 1.0; DbCL 1.0; CC-BY-SA 2.0; or another free and open license. </p>
        <h4>Use of information</h4>
        <p>We use third parties to provide processing functions on our site. When you register for  services, we may share information as necessary for the third party to provide those services.  We make commercially reasonable efforts to ensure that these third parties are prohibited from using your personally identifiable information for any other purpose. </p>
        <p>We use your IP address and files you access to help diagnose problems with our server and to administer our Web site by identifying (1) which parts of our site are most heavily used, and (2) which portion of our audience comes from different geographical regions. We also use this information to tailor site content to user needs, and to generate aggregate statistical reports. At no time do we disclose site usage by individual visitors.</p>
        <p>We reserve the right to disclose your personally identifiable information as required by law and when we believe that disclosure is necessary to protect our rights and/or to comply with a judicial proceeding, court order or legal process served on the hosts. </p>
        <p>All maps created through the system, edits to those maps, and comments made on those maps are associated with an account id and a timestamp. These maps, comments, account id's and timestamps may be made available to the public.  We may use this information to generate aggregate statistical reports. At no time do we disclose the name, e-mail or other identifying information associated with individual users accounts, unless the individual explicitly selects the &quot;make my account information public&quot; settings in the users profile setting. </p>
        <h4>Security</h4>
        <p>This site has security measures in place to protect the loss, misuse and alteration of the information under our control.</p>
        <h4>Contacting this web site</h4>
        <p>If you have any questions about this privacy statement, the practices of this site, or your dealings with this site, you can contact the support address at the host domain</a>. This web site may contain links to other web sites. We are not responsible for the privacy practices or the content of such web sites.</p>
        <h4>Changes to this policy</h4>
        <p>An announcement of any changes to this policy will be posted on this page for  thirty days before any changes go into effect.</p>
        <h4>Effective Date</h4>
        <p>The effective date of this policy was May 2, 2011.</p>
    </div>

    <div id="footer">
      <!-- Uncomment to display Creative Commons License
      <div class="attribution">
        <a class="logoLeft" rel="license" href="http://creativecommons.org/licenses/by/3.0/">
          <img alt="Creative Commons License" style="border-width:0" src="https://i.creativecommons.org/l/by/3.0/88x31.png" />
        </a>
      </div>
      -->

      {% comment %}
      ATTRIBUTION NOTICE SECTION

      Under section 4.3 of the license following section may not be altered
      without the express written permission of the copyright holders.
      {% endcomment %}
      <div class="attribution">
        <!-- Keep this on one line to avoid an underscore in Chrome -->
        <a target="_blank" href="http://www.districtbuilder.org"><img alt="Powered By DistrictBuilder" src="/static-media/images/db_sprite.png"></a>
        <br>
        <span id="poweredbytext">
          A project of
          <a target="_blank" href="http://www.publicmapping.org">PublicMapping.org</a>
        </span>
      </div>
      {% comment %}
      ATTRIBUTION NOTICE SECTION ENDS
      {% endcomment %}
        
      <div id="sponsors">
        <a target="_blank" class="logoRight" href="http://www.mozilla.com/?from=sfx&amp;uid=0&amp;t=306">
          <img border="0" src="http://sfx-images.mozilla.org/affiliates/Buttons/firefox3/110x32_get_ffx.png"
               alt="Spread Firefox Affiliate Button">
        </a>
        <p> We've designed the software to run on
          <a target="_blank" href="http://www.mozilla.com/?from=sfx&amp;uid=0&amp;t=306">Mozilla Firefox</a>
          - a free web browser
        </p>
      </div>
    </div>

    </div>
    <script type="text/javascript" src="/static-media/jquery/jquery-1.6.js"></script>
    <script type="text/javascript" src="/static-media/jquery/jquery-ui-1.8.2.custom.min.js"></script>
    <script type="text/javascript" src="/static-media/jquery/external/jquery.bgiframe-2.1.1.js"></script>
    <script type="text/javascript" src="/static-media/jquery/external/jquery.tools.tooltip.slide.min.js"></script>
    <script type="text/javascript" src="/static-media/js/ui.js"></script>
    <script type="text/javascript" src="/static-media/js/register.js"></script>
    <script type="text/javascript" src="/static-media/js/sha1.js"></script>
    <script type="text/javascript">
      $('button#login').click(function(event){
          var un = $('#username'),
              pp = $('#passphrase'),
              pw = $('#password');

          $('#username, #passphrase').removeClass('error');
       
          if (un.val().trim() == '' || pp.val().trim() == '') {
              $('<div class="error">Please enter user name and password.</div>').dialog({
                  modal:true,
                  width:300,
                  resizable:false,
                  title:'Login Error'
              });
              if (un.val().trim() == '') {
                  $('#username').addClass('error');
              }
              if (pp.val().trim() == '') {
                  $('#passphrase').addClass('error');
              }
              event.stopPropagation();
              return false;
          }

          pw.val( Sha1.hash(pp.val() ) );
      });
    </script>
  </body>
</html><|MERGE_RESOLUTION|>--- conflicted
+++ resolved
@@ -35,13 +35,10 @@
     <meta http-equiv="X-UA-Compatible" content="IE=8" />
     <meta name="author" content="David Zwarg, Andrew Jennings, Kenny Shepard" />
     <meta name="copyright" content="&copy; 2010 Micah Altman, Michael McDonald"/>
-<<<<<<< HEAD
     <meta property="og:title" content="DistrictBuilder: Web-based Open Source Software for Collaborative Redistricting" />
     <meta property="og:description" content="Draw your own redistricting plan by visiting the DistrictBuilder website." />
-    <meta property="og:image" content="/static-media/images/db_sprite.png"/>
-=======
-    <meta name="site" content="{{ site.domain }}"/>
->>>>>>> cee4ab32
+    <meta property="og:image" content="http://{{ site.domain }}/static-media/images/db_sprite.png"/>
+
     <title>Welcome to DistrictBuilder</title>
     <link rel="shortcut icon" href="/static-media/images/favicon.ico" />   
     {% compress css %}
