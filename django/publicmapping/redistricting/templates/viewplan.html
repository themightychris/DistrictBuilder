--- conflicted
+++ resolved
@@ -726,7 +726,6 @@
               based on the demographics that are configured in the 
               application.
 
-<<<<<<< HEAD
             {% endcomment %}
             <select id="districtby" class="indented fillwidth">
                 <option value="0" name="None">None</option>
@@ -735,29 +734,12 @@
 
                 {% for demo in demographics %}
                 {% if demo.isdisplayed == "true" %}
-                    <option value="{{ demo.id }}" modifier="" name="{{ demo.value }}" {% if demo.isdefault == "true" %}selected="true"{% endif %}>
+                    <option value="{{ demo.id }}" name="{{ demo.value }}" {% if demo.isdefault == "true" %}selected="true"{% endif %}>
                         {{ demo.text }}
                     </option>
                 {% endif %}
                 {% endfor %}
             </select>
-=======
-              {% endcomment %}
-              <select id="districtby" class="indented fillwidth">
-                  <option value="1.None">None</option>
-                  <option value="1.Compactness">Compactness</option>
-                  <option value="1.Contiguity">Contiguity</option>
-
-                  {% for demo in demographics %}
-                  {% if demo.isdisplayed == "true" %}
-                      <option value="{{ demo.id }}" {% if demo.isdefault == "true" %}selected=true{% endif %}>
-                          {{ demo.text }}
-                      </option>
-                  {% endif %}
-                  {% endfor %}
-              </select>
-            </div>
->>>>>>> 0a2b6196
             
             <div class="dialog_step">
               <h2>3. Choose a Reference Layer</h2>
